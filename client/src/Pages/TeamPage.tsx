--- conflicted
+++ resolved
@@ -1,9 +1,4 @@
-<<<<<<< HEAD
-import NavbarHome from "../components/Navbar/Navbar_Home";
-import Footer from "../components/Footer";
-=======
 import { useEffect, useState } from "react";
->>>>>>> 0102db97
 
 interface TeamMember {
   name: string;
@@ -90,14 +85,8 @@
 
   return (
     <>
-<<<<<<< HEAD
-      <NavbarHome />
-      <div className="container mx-auto px-4 py-12">
-        <h1 className="text-primary-green text-4xl font-bold text-center mb-12 font-acme">
-=======
       <div className=" container mx-auto px-4 py-12">
         <h1 className="text-primary-green text-5xl font-bold text-center mb-12 font-acme">
->>>>>>> 0102db97
           Meet our Team
         </h1>
 
@@ -118,11 +107,11 @@
           <h2 className="text-primary-green text-4xl font-medium text-center mb-8 font-acme">
             Mentor
           </h2>
-            <div className="flex flex-wrap justify-center gap-x-24 gap-y-8 items-center">
-              {fetchMembers && fetchMembers.people.mentors && fetchMembers.people.mentors.map((mentor, index) => (
-                <TeamMemberCard key={index} member={mentor} />
-              ))}
-            </div>
+          <div className="flex flex-wrap justify-center gap-x-24 gap-y-8 items-center">
+            {fetchMembers && fetchMembers.people.mentors && fetchMembers.people.mentors.map((mentor, index) => (
+              <TeamMemberCard key={index} member={mentor} />
+            ))}
+          </div>
         </div>
 
 
