--- conflicted
+++ resolved
@@ -3,11 +3,7 @@
 import KeyFeatures from '../components/KeyFeatures'
 import Team from '../components/Team'
 import FAQ from '../components/FAQ'
-<<<<<<< HEAD
-import { ChatInterface, MoodSection, TeamSection, KeyFeatures  } from '../components/HomePageSecions'
-=======
 import Footer from '../components/Footer'
->>>>>>> ad596881
 
 const Home = () => {
   return (
@@ -16,15 +12,8 @@
       <section className='sm:px-16 px-8 sm:py-24 py-12'>
         <HeroSection />
       </section>
-<<<<<<< HEAD
-      <ChatInterface />
-      <KeyFeatures />
-      <TeamSection />
-      <MoodSection />
-=======
       <KeyFeatures />
       <Team />
->>>>>>> ad596881
       <FAQ />
       <Footer />
     </div>
