import NavbarHome from '../components/Navbar/Navbar_Home'
import HeroSection from '../components/HeroSection'
import FAQ from '../components/FAQ'
import { ChatInterface, MoodSection, TeamSection, KeyFeatures  } from '../components/HomePageSecions'
import Footer from '../components/Footer'

const Home = () => {
<<<<<<< HEAD
    return (
        <div>
            <div className="h-screen flex flex-col">
                <NavbarHome />
                <section className='flex-1 px-4 flex items-center justify-center'>
                    <HeroSection />
                </section>
            </div>
            <KeyFeatures >
                <div
                    className="bg-lighter-green p-4 rounded-2xl shadow flex flex-col items-center"
                >
                    <h2 className="font-bold mb-2 bg-primary-green rounded-full px-4 py-2 text-center text-secondary-green">
                        Binaural Beats
                    </h2>
                    <p className="text-primary-green text-center p-4 text-sm sm:text-base">
                        Lorem ipsum dolor sit amet consectetur adipisicing elit. Aliquam
                        rerum, error repudiandae earum explicabo sunt cumque natus minus
                        id deserunt velit? Laboriosam, pariatur alias. Ex earum quaerat
                        assumenda tempora ducimus.
                    </p>
                </div>
                <div
                    className="bg-lighter-green p-4 rounded-2xl shadow flex flex-col items-center"
                >
                    <h2 className="font-bold mb-2 bg-primary-green rounded-full px-4 py-2 text-center text-secondary-green">
                        Binaural Beats
                    </h2>
                    <p className="text-primary-green text-center p-4 text-sm sm:text-base">
                        Lorem ipsum dolor sit amet consectetur adipisicing elit. Aliquam
                        rerum, error repudiandae earum explicabo sunt cumque natus minus
                        id deserunt velit? Laboriosam, pariatur alias. Ex earum quaerat
                        assumenda tempora ducimus.
                    </p>
                </div>
            </KeyFeatures>
            <Team />
            <FAQ />
            <Footer />
        </div >
    )
=======
  return (
    <div>
      <Navbar_Home />
      <section className='sm:px-16 px-8 sm:py-24 py-12'>
        <HeroSection />
      </section>
      <ChatInterface />
      <KeyFeatures />
      <TeamSection />
      <MoodSection />
      <FAQ />
      <Footer />
    </div>
  )
>>>>>>> 421e5e27
}

export default Home<|MERGE_RESOLUTION|>--- conflicted
+++ resolved
@@ -1,11 +1,11 @@
 import NavbarHome from '../components/Navbar/Navbar_Home'
 import HeroSection from '../components/HeroSection'
 import FAQ from '../components/FAQ'
-import { ChatInterface, MoodSection, TeamSection, KeyFeatures  } from '../components/HomePageSecions'
+import KeyFeatures from '@/components/KeyFeatures'
+import Team from '../components/Team'
 import Footer from '../components/Footer'
 
 const Home = () => {
-<<<<<<< HEAD
     return (
         <div>
             <div className="h-screen flex flex-col">
@@ -47,22 +47,6 @@
             <Footer />
         </div >
     )
-=======
-  return (
-    <div>
-      <Navbar_Home />
-      <section className='sm:px-16 px-8 sm:py-24 py-12'>
-        <HeroSection />
-      </section>
-      <ChatInterface />
-      <KeyFeatures />
-      <TeamSection />
-      <MoodSection />
-      <FAQ />
-      <Footer />
-    </div>
-  )
->>>>>>> 421e5e27
 }
 
 export default Home