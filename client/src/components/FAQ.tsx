--- conflicted
+++ resolved
@@ -19,11 +19,7 @@
         {summary}
         <span className="ml-4">{isOpen ? '▲' : '▼'}</span>
       </summary>
-<<<<<<< HEAD
-      <p className="px-4 py-4 ml-4 text-primary-green">
-=======
       <p className="px-4 py-6 pt-0 ml-4 -mt-4 text-black">
->>>>>>> 0102db97
         {content}
       </p>
     </details>
@@ -34,18 +30,19 @@
   return (
     <section className="bg-white text-primary-green font-roboto">
       <div className="container flex flex-col justify-center px-4 py-8 mx-auto md:p-8">
-      <h2 className="text-2xl font-acme text-primary-green font-semibold sm:text-4xl my-auto py-6">
-        FAQs
-      </h2>
-      <div className="space-y-4">
-        {faqs.map((faq, index) => (
-        <DetailsSection
-          key={index}
-          summary={<span className="text-lg">{faq.question}</span>}
-          content={faq.answer}
-        />
-        ))}
-      </div>
+        <h2 className="text-2xl font-acme text-primary-green font-semibold sm:text-4xl my-auto py-6">
+          FAQs
+        </h2>
+        <hr className="border-primary-green mb-4" />
+        <div className="space-y-4">
+          {faqs.map((faq, index) => (
+            <DetailsSection
+              key={index}
+              summary={<span className="text-lg">{faq.question}</span>}
+              content={faq.answer}
+            />
+          ))}
+        </div>
       </div>
     </section>
   );
