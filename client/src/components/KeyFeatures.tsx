<<<<<<< HEAD
import React, { useEffect, useState, useRef } from 'react';
import gsap from 'gsap';

const KeyFeatures = ({ children }) => {
    const [scrollPosition, setScrollPosition] = useState(0);
    const [dotPosition, setDotPosition] = useState({ x: 0, y: 0 });
    const [maxScroll, setMaxScroll] = useState(0);
    const [isStuck, setIsStuck] = useState(true); // Initially, side content is stuck
    const pathRef = useRef(null);
    const contentRef = useRef(null);
    const circleRef = useRef(null);

    // Wave parameters
    const height = 1000; // Total height of the path
    const width = 60;    // Maximum deviation from center
    const points = 200;  // Number of points to generate the path

    useEffect(() => {
        const calculateMaxScroll = () => {
            console.log("function called", window.innerHeight);
            setMaxScroll(window.innerHeight);
        };
        calculateMaxScroll();

        window.addEventListener('resize', calculateMaxScroll);
        return () => window.removeEventListener('resize', calculateMaxScroll);
    }, []);

    useEffect(() => {
        const handleScroll = () => {
            const position = window.scrollY;
            const rect = contentRef.current.getBoundingClientRect();
            if (rect && rect.top <= maxScroll) {
                setScrollPosition(maxScroll - rect.top);
            } else {
                console.log("did not update", rect.top, maxScroll);
                setScrollPosition(0);
            }
            if (position < rect.top) return;
        };

        window.addEventListener('scroll', handleScroll);
        return () => window.removeEventListener('scroll', handleScroll);
    }, [maxScroll]);

    useEffect(() => {
        if (maxScroll === 0) return;
        const progress = Math.min(scrollPosition / maxScroll, 1);
        console.log(scrollPosition, maxScroll);
        const y = progress * height;

        let x = 0;
        const waves = [
            { freq: 0.015, amp: 1.0 },
            { freq: 0.03, amp: 0.3 },
        ];

        waves.forEach((wave) => {
            x += Math.sin(y * wave.freq) * width * wave.amp;
        });
        setDotPosition({ x: x, y: y });
    }, [scrollPosition, maxScroll, height, width]);

    useEffect(() => {
        // Check if the dot is at the bottom of the path
        const isDotAtBottom = dotPosition.y >= height;
        setIsStuck(!isDotAtBottom);
    }, [dotPosition, height]);

    useEffect(() => {
        if (circleRef.current) {
            gsap.to(circleRef.current, {
                duration: 0.1, // Adjust as needed
                attr: {
                    cx: dotPosition.x,
                    cy: dotPosition.y,
                },
                overwrite: 'auto', // Prevents conflicts with other GSAP animations
            });
        }
    }, [dotPosition]);

    // Generate a smoother wave path
    const generatePath = () => {
        let pathData = 'M ';

        // Reduced number of waves with gentler parameters
        const waves = [
            { freq: 0.015, amp: 1.0 }, // Main wave
            { freq: 0.03, amp: 0.3 }, // Subtle secondary wave
        ];

        for (let i = -5; i <= points; i++) {
            const y = (i / points) * height;

            // Combine waves for a smoother pattern
            let x = 0;
            waves.forEach((wave) => {
                x += Math.sin(y * wave.freq) * width * wave.amp;
            });

            pathData += `${x},${y} `;
        }

        return pathData;
    };

    const handleRef = (ref) => {
        pathRef.current = ref;
    };

    const path = generatePath();

    return (
        <>
            <div className={`relative flex w-full h-screen overflow-hidden ${isStuck ? 'sticky top-0' : 'translate-y-full'}`}>
                {/* Content side (left) */}
                <div
                    className={`w-1/3 px-6 py-8 overflow-auto  ${isStuck ? 'sticky top-0 h-screen' : 'relative'
                        }`}
                >
                    {children[0]}
                </div>
                {/* Wave and dot container */}
                <div className="w-1/3 h-screen pointer-events-none hidden md:block">
                    <svg
                        className="w-full h-full"
                        viewBox={`${-width - 10} -20 ${width * 2 + 20} ${height}`}
                        preserveAspectRatio="xMidYMin meet"
                        ref={handleRef}
                    >
                        {/* Wave path */}
                        <path
                            d={path}
                            fill="none"
                            stroke="black"
                            strokeWidth="3.5"
                            className="opacity-80"
                        />

                        {/* Moving dot */}
                        <circle
                            ref={circleRef}
                            cx={dotPosition.x}
                            cy={dotPosition.y}
                            r="20"
                            className="fill-green-500"
                        ></circle>
                    </svg>
                </div>
                {/* Content side (right) */}
                <div
                    className={`w-1/3 px-6 py-8 overflow-auto  ${isStuck ? 'sticky top-0 h-screen' : 'relative'
                        }`}
                >
                    {children[1]}
                </div>
=======
import React from "react";
import { brain_chat } from "../assets";
import { ArrowUpRight } from "lucide-react";

const KeyFeatures: React.FC = () => {
  return (
    <>
    <div className="max-w-4xl mx-auto p-4 flex flex-col lg:flex-row items-start gap-4">
      {/* Chat Container */}
      <div className="w-full bg-secondary-green rounded-2xl p-4 flex items-center gap-4 flex-grow h-36 sm:h-64 relative group">
        {/* Combined overlay */}
        <div className="absolute inset-0 bg-accent/50 rounded-2xl opacity-0 group-hover:opacity-100 transition-opacity duration-300 flex items-center justify-center z-10 cursor-not-allowed">
          <p className="text-secondary-green text-5xl font-acme">Coming Soon</p>
        </div>
        
        {/* Left side with brain icon */}
        <div className="relative bg-accent m-0 md:m-6 rounded-2xl w-20 h-20 sm:w-40 sm:h-40 lg:w-56 lg:h-56 flex items-center justify-center flex-shrink-0">
          <img
            src={brain_chat}
            alt="Brain Chat Icon"
            className="w-full h-full object-contain rounded-2xl"
          />
          <span className="absolute text-white text-sm mt-14 sm:mt-32 sm:text-sm lg:text-base mx-28 sm:mx-36 lg:mx-40">
            brain
          </span>
        </div>

        {/* Right side content */}
        <div className="flex-grow flex flex-wrap gap-2">
          <div className="text-green-800 font-medium mb-2 text-lg sm:text-xl lg:text-2xl sm:w-full font-acme">
            Hi,
          </div>
          <div className="text-green-800 font-medium mb-2 text-lg sm:text-xl lg:text-2xl font-acme">
            Steve Jobs
          </div>
          <div className="relative mt-4 sm:mt-16 lg:mt-24 w-full">
            <input
              type="text"
              placeholder="Type Something"
              className="w-full rounded-full bg-green-100/50 px-4 py-2 pr-10 focus:outline-none focus:ring-2 focus:ring-green-500 border-2 border-accent"
              disabled
            />
            <button className="absolute right-2 top-1/2 -translate-y-1/2 bg-accent rounded-full p-1">
              <svg
                className="w-6 h-6 text-white"
                fill="none"
                stroke="currentColor"
                viewBox="0 0 24 24"
              >
                <path
                  strokeLinecap="round"
                  strokeLinejoin="round"
                  strokeWidth={2}
                  d="M9 5l7 7-7 7"
                />
              </svg>
            </button>
          </div>
        </div>
      </div>

      {/* Rest of the component remains unchanged */}
      <div className="bg-accent rounded-xl p-3 text-center flex items-center justify-center whitespace-nowrap transform cursor-pointer w-full max-w-4xl lg:w-16 h-12 lg:h-64 lg:flex-shrink-0">
        <div className="w-full lg:w-auto px-54 text-accent-foreground flex items-center justify-between flex-row lg:gap-2 lg:-rotate-90 text-xl">
          <div className="">
            Contact Councelor
          </div>
          <div>
            <ArrowUpRight />
          </div>
        </div>
      </div>
    </div>

      {/* Key Features Section */}
      <div className="bg-secondary-green p-6 m-6 rounded-2xl mb-12">
        <h1 className="font-acme text-3xl sm:text-4xl text-accent font-medium text-center my-6">
          Key Features
        </h1>
        <div className="grid grid-cols-1 sm:grid-cols-2 md:grid-cols-3 gap-6 mb-6">
          {[...Array(3)].map((_, index) => (
            <div
              key={index}
              className="bg-lighter-green p-4 rounded-2xl shadow flex flex-col items-center"
            >
              <h2 className="font-bold mb-2 bg-accent rounded-full px-4 py-2 text-center text-secondary-green">
                Binaural Beats
              </h2>
              <p className="text-accent text-center p-4 text-sm sm:text-base">
                Lorem ipsum dolor sit amet consectetur adipisicing elit. Aliquam
                rerum, error repudiandae earum explicabo sunt cumque natus minus
                id deserunt velit? Laboriosam, pariatur alias. Ex earum quaerat
                assumenda tempora ducimus.
              </p>
>>>>>>> 0102db97
            </div>
            <div className="h-screen"
                ref={contentRef}
            />
        </>
    );
};

export default KeyFeatures;<|MERGE_RESOLUTION|>--- conflicted
+++ resolved
@@ -1,162 +1,3 @@
-<<<<<<< HEAD
-import React, { useEffect, useState, useRef } from 'react';
-import gsap from 'gsap';
-
-const KeyFeatures = ({ children }) => {
-    const [scrollPosition, setScrollPosition] = useState(0);
-    const [dotPosition, setDotPosition] = useState({ x: 0, y: 0 });
-    const [maxScroll, setMaxScroll] = useState(0);
-    const [isStuck, setIsStuck] = useState(true); // Initially, side content is stuck
-    const pathRef = useRef(null);
-    const contentRef = useRef(null);
-    const circleRef = useRef(null);
-
-    // Wave parameters
-    const height = 1000; // Total height of the path
-    const width = 60;    // Maximum deviation from center
-    const points = 200;  // Number of points to generate the path
-
-    useEffect(() => {
-        const calculateMaxScroll = () => {
-            console.log("function called", window.innerHeight);
-            setMaxScroll(window.innerHeight);
-        };
-        calculateMaxScroll();
-
-        window.addEventListener('resize', calculateMaxScroll);
-        return () => window.removeEventListener('resize', calculateMaxScroll);
-    }, []);
-
-    useEffect(() => {
-        const handleScroll = () => {
-            const position = window.scrollY;
-            const rect = contentRef.current.getBoundingClientRect();
-            if (rect && rect.top <= maxScroll) {
-                setScrollPosition(maxScroll - rect.top);
-            } else {
-                console.log("did not update", rect.top, maxScroll);
-                setScrollPosition(0);
-            }
-            if (position < rect.top) return;
-        };
-
-        window.addEventListener('scroll', handleScroll);
-        return () => window.removeEventListener('scroll', handleScroll);
-    }, [maxScroll]);
-
-    useEffect(() => {
-        if (maxScroll === 0) return;
-        const progress = Math.min(scrollPosition / maxScroll, 1);
-        console.log(scrollPosition, maxScroll);
-        const y = progress * height;
-
-        let x = 0;
-        const waves = [
-            { freq: 0.015, amp: 1.0 },
-            { freq: 0.03, amp: 0.3 },
-        ];
-
-        waves.forEach((wave) => {
-            x += Math.sin(y * wave.freq) * width * wave.amp;
-        });
-        setDotPosition({ x: x, y: y });
-    }, [scrollPosition, maxScroll, height, width]);
-
-    useEffect(() => {
-        // Check if the dot is at the bottom of the path
-        const isDotAtBottom = dotPosition.y >= height;
-        setIsStuck(!isDotAtBottom);
-    }, [dotPosition, height]);
-
-    useEffect(() => {
-        if (circleRef.current) {
-            gsap.to(circleRef.current, {
-                duration: 0.1, // Adjust as needed
-                attr: {
-                    cx: dotPosition.x,
-                    cy: dotPosition.y,
-                },
-                overwrite: 'auto', // Prevents conflicts with other GSAP animations
-            });
-        }
-    }, [dotPosition]);
-
-    // Generate a smoother wave path
-    const generatePath = () => {
-        let pathData = 'M ';
-
-        // Reduced number of waves with gentler parameters
-        const waves = [
-            { freq: 0.015, amp: 1.0 }, // Main wave
-            { freq: 0.03, amp: 0.3 }, // Subtle secondary wave
-        ];
-
-        for (let i = -5; i <= points; i++) {
-            const y = (i / points) * height;
-
-            // Combine waves for a smoother pattern
-            let x = 0;
-            waves.forEach((wave) => {
-                x += Math.sin(y * wave.freq) * width * wave.amp;
-            });
-
-            pathData += `${x},${y} `;
-        }
-
-        return pathData;
-    };
-
-    const handleRef = (ref) => {
-        pathRef.current = ref;
-    };
-
-    const path = generatePath();
-
-    return (
-        <>
-            <div className={`relative flex w-full h-screen overflow-hidden ${isStuck ? 'sticky top-0' : 'translate-y-full'}`}>
-                {/* Content side (left) */}
-                <div
-                    className={`w-1/3 px-6 py-8 overflow-auto  ${isStuck ? 'sticky top-0 h-screen' : 'relative'
-                        }`}
-                >
-                    {children[0]}
-                </div>
-                {/* Wave and dot container */}
-                <div className="w-1/3 h-screen pointer-events-none hidden md:block">
-                    <svg
-                        className="w-full h-full"
-                        viewBox={`${-width - 10} -20 ${width * 2 + 20} ${height}`}
-                        preserveAspectRatio="xMidYMin meet"
-                        ref={handleRef}
-                    >
-                        {/* Wave path */}
-                        <path
-                            d={path}
-                            fill="none"
-                            stroke="black"
-                            strokeWidth="3.5"
-                            className="opacity-80"
-                        />
-
-                        {/* Moving dot */}
-                        <circle
-                            ref={circleRef}
-                            cx={dotPosition.x}
-                            cy={dotPosition.y}
-                            r="20"
-                            className="fill-green-500"
-                        ></circle>
-                    </svg>
-                </div>
-                {/* Content side (right) */}
-                <div
-                    className={`w-1/3 px-6 py-8 overflow-auto  ${isStuck ? 'sticky top-0 h-screen' : 'relative'
-                        }`}
-                >
-                    {children[1]}
-                </div>
-=======
 import React from "react";
 import { brain_chat } from "../assets";
 import { ArrowUpRight } from "lucide-react";
@@ -164,72 +5,72 @@
 const KeyFeatures: React.FC = () => {
   return (
     <>
-    <div className="max-w-4xl mx-auto p-4 flex flex-col lg:flex-row items-start gap-4">
-      {/* Chat Container */}
-      <div className="w-full bg-secondary-green rounded-2xl p-4 flex items-center gap-4 flex-grow h-36 sm:h-64 relative group">
-        {/* Combined overlay */}
-        <div className="absolute inset-0 bg-accent/50 rounded-2xl opacity-0 group-hover:opacity-100 transition-opacity duration-300 flex items-center justify-center z-10 cursor-not-allowed">
-          <p className="text-secondary-green text-5xl font-acme">Coming Soon</p>
-        </div>
-        
-        {/* Left side with brain icon */}
-        <div className="relative bg-accent m-0 md:m-6 rounded-2xl w-20 h-20 sm:w-40 sm:h-40 lg:w-56 lg:h-56 flex items-center justify-center flex-shrink-0">
-          <img
-            src={brain_chat}
-            alt="Brain Chat Icon"
-            className="w-full h-full object-contain rounded-2xl"
-          />
-          <span className="absolute text-white text-sm mt-14 sm:mt-32 sm:text-sm lg:text-base mx-28 sm:mx-36 lg:mx-40">
-            brain
-          </span>
+      <div className="max-w-4xl mx-auto p-4 flex flex-col lg:flex-row items-start gap-4">
+        {/* Chat Container */}
+        <div className="w-full bg-secondary-green rounded-2xl p-4 flex items-center gap-4 flex-grow h-36 sm:h-64 relative group">
+          {/* Combined overlay */}
+          <div className="absolute inset-0 bg-accent/50 rounded-2xl opacity-0 group-hover:opacity-100 transition-opacity duration-300 flex items-center justify-center z-10 cursor-not-allowed">
+            <p className="text-secondary-green text-5xl font-acme">Coming Soon</p>
+          </div>
+
+          {/* Left side with brain icon */}
+          <div className="relative bg-accent m-0 md:m-6 rounded-2xl w-20 h-20 sm:w-40 sm:h-40 lg:w-56 lg:h-56 flex items-center justify-center flex-shrink-0">
+            <img
+              src={brain_chat}
+              alt="Brain Chat Icon"
+              className="w-full h-full object-contain rounded-2xl"
+            />
+            <span className="absolute text-white text-sm mt-14 sm:mt-32 sm:text-sm lg:text-base mx-28 sm:mx-36 lg:mx-40">
+              brain
+            </span>
+          </div>
+
+          {/* Right side content */}
+          <div className="flex-grow flex flex-wrap gap-2">
+            <div className="text-green-800 font-medium mb-2 text-lg sm:text-xl lg:text-2xl sm:w-full font-acme">
+              Hi,
+            </div>
+            <div className="text-green-800 font-medium mb-2 text-lg sm:text-xl lg:text-2xl font-acme">
+              Steve Jobs
+            </div>
+            <div className="relative mt-4 sm:mt-16 lg:mt-24 w-full">
+              <input
+                type="text"
+                placeholder="Type Something"
+                className="w-full rounded-full bg-green-100/50 px-4 py-2 pr-10 focus:outline-none focus:ring-2 focus:ring-green-500 border-2 border-accent"
+                disabled
+              />
+              <button className="absolute right-2 top-1/2 -translate-y-1/2 bg-accent rounded-full p-1">
+                <svg
+                  className="w-6 h-6 text-white"
+                  fill="none"
+                  stroke="currentColor"
+                  viewBox="0 0 24 24"
+                >
+                  <path
+                    strokeLinecap="round"
+                    strokeLinejoin="round"
+                    strokeWidth={2}
+                    d="M9 5l7 7-7 7"
+                  />
+                </svg>
+              </button>
+            </div>
+          </div>
         </div>
 
-        {/* Right side content */}
-        <div className="flex-grow flex flex-wrap gap-2">
-          <div className="text-green-800 font-medium mb-2 text-lg sm:text-xl lg:text-2xl sm:w-full font-acme">
-            Hi,
-          </div>
-          <div className="text-green-800 font-medium mb-2 text-lg sm:text-xl lg:text-2xl font-acme">
-            Steve Jobs
-          </div>
-          <div className="relative mt-4 sm:mt-16 lg:mt-24 w-full">
-            <input
-              type="text"
-              placeholder="Type Something"
-              className="w-full rounded-full bg-green-100/50 px-4 py-2 pr-10 focus:outline-none focus:ring-2 focus:ring-green-500 border-2 border-accent"
-              disabled
-            />
-            <button className="absolute right-2 top-1/2 -translate-y-1/2 bg-accent rounded-full p-1">
-              <svg
-                className="w-6 h-6 text-white"
-                fill="none"
-                stroke="currentColor"
-                viewBox="0 0 24 24"
-              >
-                <path
-                  strokeLinecap="round"
-                  strokeLinejoin="round"
-                  strokeWidth={2}
-                  d="M9 5l7 7-7 7"
-                />
-              </svg>
-            </button>
+        {/* Rest of the component remains unchanged */}
+        <div className="bg-accent rounded-xl p-3 text-center flex items-center justify-center whitespace-nowrap transform cursor-pointer w-full max-w-4xl lg:w-16 h-12 lg:h-64 lg:flex-shrink-0">
+          <div className="w-full lg:w-auto px-54 text-accent-foreground flex items-center justify-between flex-row lg:gap-2 lg:-rotate-90 text-xl">
+            <div className="">
+              Contact Councelor
+            </div>
+            <div>
+              <ArrowUpRight />
+            </div>
           </div>
         </div>
       </div>
-
-      {/* Rest of the component remains unchanged */}
-      <div className="bg-accent rounded-xl p-3 text-center flex items-center justify-center whitespace-nowrap transform cursor-pointer w-full max-w-4xl lg:w-16 h-12 lg:h-64 lg:flex-shrink-0">
-        <div className="w-full lg:w-auto px-54 text-accent-foreground flex items-center justify-between flex-row lg:gap-2 lg:-rotate-90 text-xl">
-          <div className="">
-            Contact Councelor
-          </div>
-          <div>
-            <ArrowUpRight />
-          </div>
-        </div>
-      </div>
-    </div>
 
       {/* Key Features Section */}
       <div className="bg-secondary-green p-6 m-6 rounded-2xl mb-12">
@@ -251,13 +92,12 @@
                 id deserunt velit? Laboriosam, pariatur alias. Ex earum quaerat
                 assumenda tempora ducimus.
               </p>
->>>>>>> 0102db97
             </div>
-            <div className="h-screen"
-                ref={contentRef}
-            />
-        </>
-    );
+          ))}
+        </div>
+      </div>
+    </>
+  );
 };
 
 export default KeyFeatures;