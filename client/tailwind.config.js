--- conflicted
+++ resolved
@@ -1,7 +1,6 @@
 /** @type {import('tailwindcss').Config} */
 import tailwindAnimate from 'tailwindcss-animate'
 export default {
-<<<<<<< HEAD
 	darkMode: ["class"],
 	content: ["./index.html", "./src/**/*.{js,ts,jsx,tsx}"],
 	theme: {
@@ -19,65 +18,25 @@
 					'Roboto',
 					'sans-serif'
 				]
-=======
-  darkMode: ["class"],
-  content: ["./index.html", "./src/**/*.{js,ts,jsx,tsx}"],
-theme: {
-	extend: {
-		fontFamily: {
-			acme: [
-				'Acme',
-				'sans-serif'
-			],
-			montserrat: [
-				'Montserrat',
-				'sans-serif'
-			],
-			roboto: [
-				'Roboto',
-				'sans-serif'
-			]
-		},
-		colors: {
-			'deep-purple-accent-400': '#7e57c2',
-			'deep-purple-accent-700': '#512da8',
-			'light-green': '#006833',
-			'lighter-green': '#BDFFB4',
-			'primary-green': '#006833',
-			'secondary-green': '#D6F8D1',
-			'text-green': '#006833',
-			background: 'hsl(var(--background))',
-			foreground: 'hsl(var(--foreground))',
-			eventcard: {
-				background: 'hsl(var(--eventcard-background))',
-			},
-			card: {
-				DEFAULT: 'hsl(var(--card))',
-				overlay:{
-					background: 'hsl(var(--card-overlay-background))',
-				},
-				foreground: 'hsl(var(--card-foreground))'
->>>>>>> 0102db97
 			},
 			colors: {
 				'deep-purple-accent-400': '#7e57c2',
 				'deep-purple-accent-700': '#512da8',
 				'light-green': '#006833',
 				'lighter-green': '#BDFFB4',
-				"primary-green": "#006833",
-				"secondary-green": "#D6F8D1",
-				"text-green": "#006833",
-				background: {
-					DEFAULT: 'hsl(var(--background))',
-					primary: 'hsl(var(--background-primary))',
-					secondary: 'hsl(var(--background-secondary))',
-				},
-				foreground: {
-					DEFAULT: 'hsl(var(--foreground))',
-					primary: 'hsl(var(--foreground-primary))',
+				'primary-green': '#006833',
+				'secondary-green': '#D6F8D1',
+				'text-green': '#006833',
+				background: 'hsl(var(--background))',
+				foreground: 'hsl(var(--foreground))',
+				eventcard: {
+					background: 'hsl(var(--eventcard-background))',
 				},
 				card: {
 					DEFAULT: 'hsl(var(--card))',
+					overlay: {
+						background: 'hsl(var(--card-overlay-background))',
+					},
 					foreground: 'hsl(var(--card-foreground))'
 				},
 				popover: {
@@ -120,8 +79,8 @@
 				lg: 'var(--radius)',
 				md: 'calc(var(--radius) - 2px)',
 				sm: 'calc(var(--radius) - 4px)'
-			},
+			}
 		}
 	},
-	plugins: [require("tailwindcss-animate")],
+	plugins: [tailwindAnimate, require("tailwindcss-animate")],
 };